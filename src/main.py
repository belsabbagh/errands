# MIT License

# Copyright (c) 2023 Vlad Krupinski <mrvladus@yandex.ru>

# Permission is hereby granted, free of charge, to any person obtaining a copy
# of this software and associated documentation files (the "Software"), to deal
# in the Software without restriction, including without limitation the rights
# to use, copy, modify, merge, publish, distribute, sublicense, and/or sell
# copies of the Software, and to permit persons to whom the Software is
# furnished to do so, subject to the following conditions:

# The above copyright notice and this permission notice shall be included in
# all copies or substantial portions of the Software.

# THE SOFTWARE IS PROVIDED "AS IS", WITHOUT WARRANTY OF ANY KIND, EXPRESS OR
# IMPLIED, INCLUDING BUT NOT LIMITED TO THE WARRANTIES OF MERCHANTABILITY,
# FITNESS FOR A PARTICULAR PURPOSE AND NONINFRINGEMENT. IN NO EVENT SHALL THE
# AUTHORS OR COPYRIGHT HOLDERS BE LIABLE FOR ANY CLAIM, DAMAGES OR OTHER
# LIABILITY, WHETHER IN AN ACTION OF CONTRACT, TORT OR OTHERWISE, ARISING FROM,
# OUT OF OR IN CONNECTION WITH THE SOFTWARE OR THE USE OR OTHER DEALINGS IN THE
# SOFTWARE.

from gi import require_version

require_version("Gtk", "4.0")
require_version("Adw", "1")

from gi.repository import Gio, Adw, Gtk, Gdk, GLib

<<<<<<< HEAD

VERSION = "44.4.3"
=======
# Global data
VERSION = ""
>>>>>>> f32d366d
APP_ID = "io.github.mrvladus.List"
gsettings = Gio.Settings.new(APP_ID)

# Import widgets
from .utils import UserData
from .task import Task
from .preferences import PreferencesWindow


class Application(Adw.Application):
    def __init__(self, _VERSION):
        super().__init__(
            application_id=APP_ID,
            flags=Gio.ApplicationFlags.DEFAULT_FLAGS,
        )
        global VERSION
        VERSION = _VERSION

    def do_activate(self):
        # Initialize data.json file
        UserData.init()
        # Load css styles
        css_provider = Gtk.CssProvider()
        css_provider.load_from_resource("/io/github/mrvladus/List/styles.css")
        Gtk.StyleContext.add_provider_for_display(
            Gdk.Display.get_default(),
            css_provider,
            Gtk.STYLE_PROVIDER_PRIORITY_APPLICATION,
        )
        # Show window
        Window(application=self).present()


@Gtk.Template(resource_path="/io/github/mrvladus/List/window.ui")
class Window(Adw.ApplicationWindow):
    __gtype_name__ = "Window"

    box = Gtk.Template.Child()
    tasks_list = Gtk.Template.Child()
    about_window = Gtk.Template.Child()

    def __init__(self, **kwargs):
        super().__init__(**kwargs)
        # Remember window size
        gsettings.bind("width", self, "default_width", 0)
        gsettings.bind("height", self, "default_height", 0)
        # Setup theme
        Adw.StyleManager.get_default().set_color_scheme(
            gsettings.get_value("theme").unpack()
        )
        self.get_settings().props.gtk_icon_theme_name = "Adwaita"
        # Create actions for main menu
        self.create_action(
            "preferences",
            lambda *_: PreferencesWindow(self).show(),
            ["<primary>comma"],
        )
        self.create_action("about", self.on_about_action)
        self.create_action(
            "quit",
            lambda *_: self.props.application.quit(),
            ["<primary>q"],
        )
        # Load tasks
        self.load_todos()

    def create_action(self, name, callback, shortcuts=None):
        action = Gio.SimpleAction.new(name, None)
        action.connect("activate", callback)
        if shortcuts:
            self.props.application.set_accels_for_action(f"app.{name}", shortcuts)
        self.props.application.add_action(action)

    def load_todos(self):
        print("Loading tasks...")
        data = UserData.get()
        if data["tasks"] == []:
            return
        for task in data["tasks"]:
            self.tasks_list.append(Task(task, self.tasks_list))

    def on_about_action(self, *args):
        self.about_window.props.version = VERSION
        self.about_window.show()

    @Gtk.Template.Callback()
    def on_entry_activated(self, entry):
        text = entry.props.text
        new_data = UserData.get()
        # Check for empty string or todo exists
        if text == "":
            return
        for task in new_data["tasks"]:
            if task["text"] == text:
                return
        # Add new todo
        new_task = {"text": text, "sub": [], "color": "", "completed": False}
        new_data["tasks"].append(new_task)
        UserData.set(new_data)
        self.tasks_list.append(Task(new_task, self.tasks_list))
        # Clear entry
<<<<<<< HEAD
        entry.props.text = ""


@Gtk.Template(resource_path="/io/github/mrvladus/List/preferences_window.ui")
class PreferencesWindow(Adw.PreferencesWindow):
    __gtype_name__ = "PreferencesWindow"

    system_theme = Gtk.Template.Child()
    light_theme = Gtk.Template.Child()
    dark_theme = Gtk.Template.Child()

    def __init__(self, win):
        super().__init__()
        self.props.transient_for = win
        theme = gsettings.get_value("theme").unpack()
        if theme == 0:
            self.system_theme.props.active = True
        if theme == 1:
            self.light_theme.props.active = True
        if theme == 4:
            self.dark_theme.props.active = True

    @Gtk.Template.Callback()
    def on_theme_change(self, btn):
        id = btn.get_buildable_id()
        if id == "system_theme":
            theme = 0
        elif id == "light_theme":
            theme = 1
        elif id == "dark_theme":
            theme = 4
        Adw.StyleManager.get_default().set_color_scheme(theme)
        gsettings.set_value("theme", GLib.Variant("i", theme))


@Gtk.Template(resource_path="/io/github/mrvladus/List/todo.ui")
class Todo(Adw.PreferencesGroup):
    __gtype_name__ = "Todo"

    task_row = Gtk.Template.Child()
    task_popover = Gtk.Template.Child()

    def __init__(self, text, color, sub_todos, parent):
        super().__init__()
        self.text = text
        self.parent = parent
        old_text = self.text
        # Detect if text was escaped
        if (
            "&amp;" in old_text
            or "&lt;" in old_text
            or "&gt;" in old_text
            or "&#39;" in old_text
            or "&apos;" in old_text
        ):
            self.text = old_text
        # If not then escape it
        else:
            self.text = GLib.markup_escape_text(self.text)
        self.update_data(old_text, self.text)
        self.task_row.props.title = self.text
        # Set accent color
        if color != "":
            self.task_row.add_css_class(f"row_{color}")
        # Add sub tasks
        for todo in sub_todos:
            self.task_row.add_row(SubTodo(todo, self.task_row))
        # Expand if sub tasks exists
        if sub_todos != []:
            self.task_row.props.expanded = True

    def update_data(self, old_text: str, new_text: str):
        new_data = UserData.get()
        # Create new dict and change todo text
        tmp = UserData.default_data
        for key in new_data["todos"]:
            if key == old_text:
                tmp["todos"][new_text] = new_data["todos"][old_text]
            else:
                tmp["todos"][key] = new_data["todos"][key]
        UserData.set(tmp)

    @Gtk.Template.Callback()
    def on_task_delete(self, _):
        self.task_popover.popdown()
        new_data = UserData.get()
        new_data["todos"].pop(self.task_row.props.title)
        UserData.set(new_data)
        self.parent.remove(self)

    @Gtk.Template.Callback()
    def on_task_edited(self, entry):
        # Get old and new text
        old_text = self.task_row.props.title
        new_text = GLib.markup_escape_text(entry.get_buffer().props.text)
        new_data = UserData.get()
        if old_text == new_text or new_text in new_data["todos"] or new_text == "":
            return
        self.update_data(old_text, new_text)
        # Set new title
        self.task_row.props.title = new_text
        # Clear entry
        entry.get_buffer().props.text = ""
        # Hide popup
        self.task_popover.popdown()

    @Gtk.Template.Callback()
    def on_style_selected(self, btn):
        self.task_popover.popdown()
        for i in btn.get_css_classes():
            color = ""
            if i.startswith("btn_"):
                color = i.split("_")[1]
                break
        self.task_row.set_css_classes(
            ["expander"] if color == "" else ["expander", f"row_{color}"]
        )
        new_data = UserData.get()
        new_data["todos"][self.task_row.props.title]["color"] = color
        UserData.set(new_data)

    @Gtk.Template.Callback()
    def on_sub_entry_activated(self, entry):
        todo = self.task_row.props.title
        sub_todo = entry.props.text
        new_data = UserData.get()
        if sub_todo in new_data["todos"][todo]["sub"] or sub_todo == "":
            return
        new_data["todos"][todo]["sub"].append(sub_todo)
        UserData.set(new_data)
        self.task_row.add_row(SubTodo(sub_todo, self.task_row))
        entry.props.text = ""


@Gtk.Template(resource_path="/io/github/mrvladus/List/sub_todo.ui")
class SubTodo(Adw.ActionRow):
    __gtype_name__ = "SubTodo"

    sub_task_popover = Gtk.Template.Child()
    sub_task_completed_btn = Gtk.Template.Child()

    def __init__(self, text, parent):
        super().__init__()
        self.text = text
        self.parent = parent
        # Escape markup symbols
        if "<s>" in text:
            self.props.title = self.text
            self.sub_task_completed_btn.props.active = True
        else:
            old_text = self.text
            # Detect if text was escaped
            if (
                "&amp;" in old_text
                or "&lt;" in old_text
                or "&gt;" in old_text
                or "&#39;" in old_text
                or "&apos;" in old_text
            ):
                self.text = old_text
            # If not then escape it
            else:
                self.text = GLib.markup_escape_text(self.text)
            self.update_data(old_text, self.text)
            self.props.title = self.text

    def update_data(self, old_text: str, new_text: str):
        new_data = UserData.get()
        idx = new_data["todos"][self.parent.props.title]["sub"].index(old_text)
        new_data["todos"][self.parent.props.title]["sub"][idx] = new_text
        UserData.set(new_data)

    @Gtk.Template.Callback()
    def on_sub_task_delete(self, _):
        self.sub_task_popover.popdown()
        new_data = UserData.get()
        new_data["todos"][self.parent.get_title()]["sub"].remove(self.props.title)
        UserData.set(new_data)
        self.parent.remove(self)

    @Gtk.Template.Callback()
    def on_sub_task_edit(self, entry):
        old_text = self.props.title
        new_text = GLib.markup_escape_text(entry.get_buffer().props.text)
        if (
            new_text == old_text
            or new_text == ""
            or new_text in UserData.get()["todos"][self.parent.props.title]["sub"]
        ):
            return
        # Change sub-todo
        self.update_data(old_text, new_text)
        # Set new title
        self.props.title = new_text
        # Mark as uncompleted
        self.sub_task_completed_btn.props.active = False
        # Clear entry
        entry.get_buffer().props.text = ""
        # Hide popup
        self.sub_task_popover.popdown()

    @Gtk.Template.Callback()
    def on_sub_task_complete_toggle(self, btn):
        old_text = self.props.title
        active = btn.props.active
        # Ignore at app launch
        if "<s>" in old_text and active:
            return
        # Ignore when sub task was just edited
        if not active and "<s>" not in old_text:
            return
        new_sub_task = f"<s>{old_text}</s>" if active else old_text[3:-4]
        self.props.title = new_sub_task
        # Save new sub task
        self.update_data(old_text, new_sub_task)


class UserData:
    """Class for accessing data file with user tasks"""

    data_dir = GLib.get_user_data_dir() + "/list"
    default_data = {
        "version": VERSION,
        "todos": {},
    }

    # Create data dir and data.json file
    @classmethod
    def init(self):
        if not os.path.exists(self.data_dir):
            os.mkdir(self.data_dir)
        if not os.path.exists(self.data_dir + "/data.json"):
            with open(self.data_dir + "/data.json", "w+") as f:
                json.dump(self.default_data, f)
            self.convert()

    # Load user data from json
    @classmethod
    def get(self):
        if not os.path.exists(self.data_dir + "/data.json"):
            self.init()
        with open(self.data_dir + "/data.json", "r") as f:
            data = json.load(f)
            return data

    # Save user data to json
    @classmethod
    def set(self, data: dict):
        with open(self.data_dir + "/data.json", "w") as f:
            json.dump(data, f)

    # Port todos from older versions (for updates)
    @classmethod
    def convert(self):
        # 44.1.x
        todos_v1 = gsettings.get_value("todos").unpack()
        if todos_v1 != []:
            new_data = self.get()
            for todo in todos_v1:
                new_data["todos"][todo] = {
                    "sub": [],
                    "color": "",
                }
            self.set(new_data)
            gsettings.set_value("todos", GLib.Variant("as", []))
        # 44.2.x
        todos_v2 = gsettings.get_value("todos-v2").unpack()
        if todos_v2 != []:
            new_data = self.get()
            for todo in todos_v2:
                new_data["todos"][todo[0]] = {
                    "sub": [i for i in todo[1:]],
                    "color": "",
                }
            self.set(new_data)
            gsettings.set_value("todos-v2", GLib.Variant("aas", []))
=======
        entry.props.text = ""
>>>>>>> f32d366d
<|MERGE_RESOLUTION|>--- conflicted
+++ resolved
@@ -27,13 +27,8 @@
 
 from gi.repository import Gio, Adw, Gtk, Gdk, GLib
 
-<<<<<<< HEAD
-
-VERSION = "44.4.3"
-=======
 # Global data
 VERSION = ""
->>>>>>> f32d366d
 APP_ID = "io.github.mrvladus.List"
 gsettings = Gio.Settings.new(APP_ID)
 
@@ -135,283 +130,4 @@
         UserData.set(new_data)
         self.tasks_list.append(Task(new_task, self.tasks_list))
         # Clear entry
-<<<<<<< HEAD
-        entry.props.text = ""
-
-
-@Gtk.Template(resource_path="/io/github/mrvladus/List/preferences_window.ui")
-class PreferencesWindow(Adw.PreferencesWindow):
-    __gtype_name__ = "PreferencesWindow"
-
-    system_theme = Gtk.Template.Child()
-    light_theme = Gtk.Template.Child()
-    dark_theme = Gtk.Template.Child()
-
-    def __init__(self, win):
-        super().__init__()
-        self.props.transient_for = win
-        theme = gsettings.get_value("theme").unpack()
-        if theme == 0:
-            self.system_theme.props.active = True
-        if theme == 1:
-            self.light_theme.props.active = True
-        if theme == 4:
-            self.dark_theme.props.active = True
-
-    @Gtk.Template.Callback()
-    def on_theme_change(self, btn):
-        id = btn.get_buildable_id()
-        if id == "system_theme":
-            theme = 0
-        elif id == "light_theme":
-            theme = 1
-        elif id == "dark_theme":
-            theme = 4
-        Adw.StyleManager.get_default().set_color_scheme(theme)
-        gsettings.set_value("theme", GLib.Variant("i", theme))
-
-
-@Gtk.Template(resource_path="/io/github/mrvladus/List/todo.ui")
-class Todo(Adw.PreferencesGroup):
-    __gtype_name__ = "Todo"
-
-    task_row = Gtk.Template.Child()
-    task_popover = Gtk.Template.Child()
-
-    def __init__(self, text, color, sub_todos, parent):
-        super().__init__()
-        self.text = text
-        self.parent = parent
-        old_text = self.text
-        # Detect if text was escaped
-        if (
-            "&amp;" in old_text
-            or "&lt;" in old_text
-            or "&gt;" in old_text
-            or "&#39;" in old_text
-            or "&apos;" in old_text
-        ):
-            self.text = old_text
-        # If not then escape it
-        else:
-            self.text = GLib.markup_escape_text(self.text)
-        self.update_data(old_text, self.text)
-        self.task_row.props.title = self.text
-        # Set accent color
-        if color != "":
-            self.task_row.add_css_class(f"row_{color}")
-        # Add sub tasks
-        for todo in sub_todos:
-            self.task_row.add_row(SubTodo(todo, self.task_row))
-        # Expand if sub tasks exists
-        if sub_todos != []:
-            self.task_row.props.expanded = True
-
-    def update_data(self, old_text: str, new_text: str):
-        new_data = UserData.get()
-        # Create new dict and change todo text
-        tmp = UserData.default_data
-        for key in new_data["todos"]:
-            if key == old_text:
-                tmp["todos"][new_text] = new_data["todos"][old_text]
-            else:
-                tmp["todos"][key] = new_data["todos"][key]
-        UserData.set(tmp)
-
-    @Gtk.Template.Callback()
-    def on_task_delete(self, _):
-        self.task_popover.popdown()
-        new_data = UserData.get()
-        new_data["todos"].pop(self.task_row.props.title)
-        UserData.set(new_data)
-        self.parent.remove(self)
-
-    @Gtk.Template.Callback()
-    def on_task_edited(self, entry):
-        # Get old and new text
-        old_text = self.task_row.props.title
-        new_text = GLib.markup_escape_text(entry.get_buffer().props.text)
-        new_data = UserData.get()
-        if old_text == new_text or new_text in new_data["todos"] or new_text == "":
-            return
-        self.update_data(old_text, new_text)
-        # Set new title
-        self.task_row.props.title = new_text
-        # Clear entry
-        entry.get_buffer().props.text = ""
-        # Hide popup
-        self.task_popover.popdown()
-
-    @Gtk.Template.Callback()
-    def on_style_selected(self, btn):
-        self.task_popover.popdown()
-        for i in btn.get_css_classes():
-            color = ""
-            if i.startswith("btn_"):
-                color = i.split("_")[1]
-                break
-        self.task_row.set_css_classes(
-            ["expander"] if color == "" else ["expander", f"row_{color}"]
-        )
-        new_data = UserData.get()
-        new_data["todos"][self.task_row.props.title]["color"] = color
-        UserData.set(new_data)
-
-    @Gtk.Template.Callback()
-    def on_sub_entry_activated(self, entry):
-        todo = self.task_row.props.title
-        sub_todo = entry.props.text
-        new_data = UserData.get()
-        if sub_todo in new_data["todos"][todo]["sub"] or sub_todo == "":
-            return
-        new_data["todos"][todo]["sub"].append(sub_todo)
-        UserData.set(new_data)
-        self.task_row.add_row(SubTodo(sub_todo, self.task_row))
-        entry.props.text = ""
-
-
-@Gtk.Template(resource_path="/io/github/mrvladus/List/sub_todo.ui")
-class SubTodo(Adw.ActionRow):
-    __gtype_name__ = "SubTodo"
-
-    sub_task_popover = Gtk.Template.Child()
-    sub_task_completed_btn = Gtk.Template.Child()
-
-    def __init__(self, text, parent):
-        super().__init__()
-        self.text = text
-        self.parent = parent
-        # Escape markup symbols
-        if "<s>" in text:
-            self.props.title = self.text
-            self.sub_task_completed_btn.props.active = True
-        else:
-            old_text = self.text
-            # Detect if text was escaped
-            if (
-                "&amp;" in old_text
-                or "&lt;" in old_text
-                or "&gt;" in old_text
-                or "&#39;" in old_text
-                or "&apos;" in old_text
-            ):
-                self.text = old_text
-            # If not then escape it
-            else:
-                self.text = GLib.markup_escape_text(self.text)
-            self.update_data(old_text, self.text)
-            self.props.title = self.text
-
-    def update_data(self, old_text: str, new_text: str):
-        new_data = UserData.get()
-        idx = new_data["todos"][self.parent.props.title]["sub"].index(old_text)
-        new_data["todos"][self.parent.props.title]["sub"][idx] = new_text
-        UserData.set(new_data)
-
-    @Gtk.Template.Callback()
-    def on_sub_task_delete(self, _):
-        self.sub_task_popover.popdown()
-        new_data = UserData.get()
-        new_data["todos"][self.parent.get_title()]["sub"].remove(self.props.title)
-        UserData.set(new_data)
-        self.parent.remove(self)
-
-    @Gtk.Template.Callback()
-    def on_sub_task_edit(self, entry):
-        old_text = self.props.title
-        new_text = GLib.markup_escape_text(entry.get_buffer().props.text)
-        if (
-            new_text == old_text
-            or new_text == ""
-            or new_text in UserData.get()["todos"][self.parent.props.title]["sub"]
-        ):
-            return
-        # Change sub-todo
-        self.update_data(old_text, new_text)
-        # Set new title
-        self.props.title = new_text
-        # Mark as uncompleted
-        self.sub_task_completed_btn.props.active = False
-        # Clear entry
-        entry.get_buffer().props.text = ""
-        # Hide popup
-        self.sub_task_popover.popdown()
-
-    @Gtk.Template.Callback()
-    def on_sub_task_complete_toggle(self, btn):
-        old_text = self.props.title
-        active = btn.props.active
-        # Ignore at app launch
-        if "<s>" in old_text and active:
-            return
-        # Ignore when sub task was just edited
-        if not active and "<s>" not in old_text:
-            return
-        new_sub_task = f"<s>{old_text}</s>" if active else old_text[3:-4]
-        self.props.title = new_sub_task
-        # Save new sub task
-        self.update_data(old_text, new_sub_task)
-
-
-class UserData:
-    """Class for accessing data file with user tasks"""
-
-    data_dir = GLib.get_user_data_dir() + "/list"
-    default_data = {
-        "version": VERSION,
-        "todos": {},
-    }
-
-    # Create data dir and data.json file
-    @classmethod
-    def init(self):
-        if not os.path.exists(self.data_dir):
-            os.mkdir(self.data_dir)
-        if not os.path.exists(self.data_dir + "/data.json"):
-            with open(self.data_dir + "/data.json", "w+") as f:
-                json.dump(self.default_data, f)
-            self.convert()
-
-    # Load user data from json
-    @classmethod
-    def get(self):
-        if not os.path.exists(self.data_dir + "/data.json"):
-            self.init()
-        with open(self.data_dir + "/data.json", "r") as f:
-            data = json.load(f)
-            return data
-
-    # Save user data to json
-    @classmethod
-    def set(self, data: dict):
-        with open(self.data_dir + "/data.json", "w") as f:
-            json.dump(data, f)
-
-    # Port todos from older versions (for updates)
-    @classmethod
-    def convert(self):
-        # 44.1.x
-        todos_v1 = gsettings.get_value("todos").unpack()
-        if todos_v1 != []:
-            new_data = self.get()
-            for todo in todos_v1:
-                new_data["todos"][todo] = {
-                    "sub": [],
-                    "color": "",
-                }
-            self.set(new_data)
-            gsettings.set_value("todos", GLib.Variant("as", []))
-        # 44.2.x
-        todos_v2 = gsettings.get_value("todos-v2").unpack()
-        if todos_v2 != []:
-            new_data = self.get()
-            for todo in todos_v2:
-                new_data["todos"][todo[0]] = {
-                    "sub": [i for i in todo[1:]],
-                    "color": "",
-                }
-            self.set(new_data)
-            gsettings.set_value("todos-v2", GLib.Variant("aas", []))
-=======
-        entry.props.text = ""
->>>>>>> f32d366d
+        entry.props.text = ""